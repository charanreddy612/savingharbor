--- conflicted
+++ resolved
@@ -1,5 +1,4 @@
 ---
-<<<<<<< HEAD
 import Base from "../../layouts/Base.astro";
 import Header from "../../components/Header.astro";
 import Footer from "../../components/Footer.astro";
@@ -62,25 +61,6 @@
   trust_text?: string | null;
   subscribe_info?: { endpoint: string; required_fields: string[] };
 };
-
-type StoreDetailResponse = {
-  data: StoreDetail | null;
-  meta?: {
-    canonical?: string;
-    jsonld?: any;
-    title?: string;
-    description?: string;
-  };
-};
-=======
-import { Astro } from "astro";
-
-// Environment variable
-const API_BASE = import.meta.env.PUBLIC_API_BASE_URL;
->>>>>>> 6492f72b
-
-// Extract slug from route params
-const { slug } = Astro.params;
 
 // Defensive fetch
 let store = null;
@@ -172,7 +152,6 @@
 };
 ---
 
-<<<<<<< HEAD
 <Base meta={{ title: pageTitle, description: pageDesc, canonical, jsonld }}>
   <Header />
 
@@ -335,110 +314,4 @@
   </main>
 
   <Footer />
-</Base>
-=======
-<html lang="en">
-  <head>
-    <meta charset="utf-8" />
-    <title>{pageTitle}</title>
-    <meta name="description" content={pageDesc} />
-    <link rel="canonical" href={canonical} />
-    <meta property="og:type" content="website" />
-    <meta property="og:title" content={pageTitle} />
-    <meta property="og:description" content={pageDesc} />
-    <meta property="og:image" content={ogImage} />
-    <meta name="twitter:card" content="summary_large_image" />
-    <meta name="twitter:title" content={pageTitle} />
-    <meta name="twitter:description" content={pageDesc} />
-    <meta name="twitter:image" content={ogImage} />
-    <script type="application/ld+json">
-      {JSON.stringify(jsonLd)}
-    </script>
-  </head>
-  <body class="bg-white text-gray-900 font-sans">
-    <!-- Breadcrumbs -->
-    <nav aria-label="Breadcrumb" class="p-4 text-sm">
-      <ol class="flex flex-wrap gap-2">
-        {data.breadcrumbs.map((b, i) => (
-          <li>
-            <a href={b.url} class="text-blue-600 hover:underline">{b.name}</a>
-            {i < data.breadcrumbs.length - 1 ? "›" : ""}
-          </li>
-        ))}
-      </ol>
-    </nav>
-
-    <!-- Hero -->
-    <header class="p-4 md:p-8 text-center">
-      <img
-        src={data.logo_url}
-        alt={`${data.name} logo`}
-        width="120"
-        height="120"
-        loading="lazy"
-        decoding="async"
-        class="mx-auto mb-4 rounded"
-      />
-      <h1 class="text-2xl md:text-4xl font-bold">{data.name} Coupons & Promo Codes</h1>
-      <p class="text-gray-600">{data.category_names.join(", ")}</p>
-      <p class="mt-2 text-green-700 font-semibold">{data.stats.active_coupons} Active Coupons</p>
-    </header>
-
-    <!-- Quick Answers -->
-    <section class="max-w-3xl mx-auto p-4 grid gap-2 border rounded-xl shadow-sm bg-gray-50">
-      <h2 class="sr-only">Quick Answers</h2>
-      <p><strong>Best code today:</strong> {data.coupons.items[0]?.discount_text || "Check deals"}</p>
-      <p><strong>Updated:</strong> {new Date(data.last_updated).toLocaleDateString()}</p>
-      <p><strong>Categories:</strong> {data.category_names.join(", ")}</p>
-      <p><strong>Status:</strong> {data.stats.active_coupons > 0 ? "Active" : "Updating"}</p>
-    </section>
-
-    <!-- About -->
-    <section class="max-w-3xl mx-auto p-4 prose">
-      <h2>About {data.name}</h2>
-      <div set:html={data.about_html}></div>
-    </section>
-
-    <!-- Coupons -->
-    <section class="max-w-3xl mx-auto p-4">
-      <h2 class="text-xl font-bold mb-4">Available Coupons</h2>
-      <ul class="space-y-4">
-        {data.coupons.items.map((c) => (
-          <li class="p-4 border rounded-lg shadow-sm bg-white">
-            <h3 class="font-semibold">{c.title}</h3>
-            <p class="text-green-700">{c.discount_text}</p>
-            {c.ends_at && (
-              <p class="text-sm text-gray-500">Expires {new Date(c.ends_at).toLocaleDateString()}</p>
-            )}
-            <button
-              class="mt-2 px-4 py-2 bg-blue-600 text-white rounded-lg hover:bg-blue-700"
-              aria-label={`Reveal ${c.code ? "coupon code" : "deal"} for ${c.title}`}
-              onClick={`navigator.clipboard.writeText('${c.code ?? ""}')`}
-              rel="nofollow sponsored noopener"
-            >
-              {c.code ? "SHOW CODE" : "GET DEAL"}
-            </button>
-          </li>
-        ))}
-      </ul>
-
-      <!-- Pagination -->
-      <div class="flex justify-between mt-6">
-        {data.coupons.prev && <a href={data.coupons.prev} class="text-blue-600 hover:underline">Previous</a>}
-        {data.coupons.next && <a href={data.coupons.next} class="text-blue-600 hover:underline">Next</a>}
-      </div>
-    </section>
-
-    <!-- Trust box -->
-    <aside class="max-w-3xl mx-auto p-4 mt-8 border rounded-lg bg-gray-50">
-      <h2 class="text-lg font-bold mb-2">Why trust our coupons?</h2>
-      <ul class="list-disc ml-6 text-sm">
-        <li>Verified codes and deals updated regularly.</li>
-        <li>Safe outbound links (nofollow, sponsored, noopener).</li>
-        <li>Expiry dates clearly displayed.</li>
-        <li>Last updated {new Date(data.last_updated).toLocaleDateString()}.</li>
-      </ul>
-    </aside>
-  </body>
-</html>
->>>>>>> 6492f72b
+</Base>